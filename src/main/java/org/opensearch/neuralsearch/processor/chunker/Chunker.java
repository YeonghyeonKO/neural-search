/*
 * Copyright OpenSearch Contributors
 * SPDX-License-Identifier: Apache-2.0
 */
package org.opensearch.neuralsearch.processor.chunker;

import org.apache.commons.lang3.StringUtils;

import java.util.Map;
import java.util.List;

import static org.opensearch.neuralsearch.processor.chunker.ChunkerParameterParser.parseInteger;

/**
 * The interface for all chunking algorithms.
 * All algorithms need to parse parameters and chunk the content.
 */
public abstract class Chunker {

    /** Field name for specifying the maximum chunk limit in the configuration. */
    public static String MAX_CHUNK_LIMIT_FIELD = "max_chunk_limit";

    /** Field name for tracking the count of chunked strings. */
    public static String CHUNK_STRING_COUNT_FIELD = "chunk_string_count";

    /** Default maximum number of chunks allowed (100). */
    public static int DEFAULT_MAX_CHUNK_LIMIT = 100;

    /** Special value (-1) indicating that chunk limiting is disabled. */
    public static int DISABLED_MAX_CHUNK_LIMIT = -1;

    /**
     * Parse the parameters for chunking algorithm.
     * Throw IllegalArgumentException when parameters are invalid.
     *
     * @param parameters a map containing non-runtime parameters for chunking algorithms
     */
    abstract void parseParameters(Map<String, Object> parameters);

    /**
     * Chunk the input string according to parameters and return chunked passages
     *
     * @param content input string
     * @param runtimeParameters a map containing runtime parameters for chunking algorithms
     * @return chunked passages
     */
    abstract List<String> chunk(String content, Map<String, Object> runtimeParameters);

    /**
     * Chunk a string and also update the runTimeParameters properly. At the end return the chunked results.
     * @param content The string content to chunk
     * @param runTimeParameters a map containing runtime parameters for chunking algorithms
     * @return chunked passages
     */
    public List<String> chunkString(final String content, final Map<String, Object> runTimeParameters) {
        // return an empty list for empty string
        if (StringUtils.isEmpty(content)) {
            return List.of();
        }
        List<String> contentResult = this.chunk(content, runTimeParameters);
        // update chunk_string_count for each string
        int chunkStringCount = parseInteger(runTimeParameters, CHUNK_STRING_COUNT_FIELD);
        runTimeParameters.put(CHUNK_STRING_COUNT_FIELD, chunkStringCount - 1);
        // update runtime max_chunk_limit if not disabled
        int runtimeMaxChunkLimit = parseInteger(runTimeParameters, MAX_CHUNK_LIMIT_FIELD);
        if (runtimeMaxChunkLimit != DISABLED_MAX_CHUNK_LIMIT) {
            runTimeParameters.put(MAX_CHUNK_LIMIT_FIELD, runtimeMaxChunkLimit - contentResult.size());
        }
        return contentResult;
    }

    /**
     * Checks whether the chunking results would exceed the max chunk limit after adding a passage
     * If exceeds, then return true
     *
     * @param chunkResultSize the size of chunking result
     * @param runtimeMaxChunkLimit runtime max_chunk_limit, used to check with chunkResultSize
     * @param chunkStringCount runtime chunk_string_count, used to check with chunkResultSize
     * @return true if adding the new chunks would exceed the limit, false otherwise
     */
    static boolean checkRunTimeMaxChunkLimit(int chunkResultSize, int runtimeMaxChunkLimit, int chunkStringCount) {
        return runtimeMaxChunkLimit != DISABLED_MAX_CHUNK_LIMIT && chunkResultSize + chunkStringCount >= runtimeMaxChunkLimit;
    }

<<<<<<< HEAD
    String getAlgorithmName();
=======
    public abstract String getAlgorithmName();
>>>>>>> de5632a0
}<|MERGE_RESOLUTION|>--- conflicted
+++ resolved
@@ -82,9 +82,5 @@
         return runtimeMaxChunkLimit != DISABLED_MAX_CHUNK_LIMIT && chunkResultSize + chunkStringCount >= runtimeMaxChunkLimit;
     }
 
-<<<<<<< HEAD
-    String getAlgorithmName();
-=======
     public abstract String getAlgorithmName();
->>>>>>> de5632a0
 }