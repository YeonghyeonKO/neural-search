--- conflicted
+++ resolved
@@ -7,10 +7,7 @@
 import org.opensearch.neuralsearch.processor.TextChunkingProcessor;
 import org.opensearch.neuralsearch.processor.TextEmbeddingProcessor;
 import org.opensearch.neuralsearch.processor.chunker.DelimiterChunker;
-<<<<<<< HEAD
-=======
 import org.opensearch.neuralsearch.processor.chunker.FixedCharLengthChunker;
->>>>>>> de5632a0
 import org.opensearch.neuralsearch.processor.chunker.FixedTokenLengthChunker;
 import org.opensearch.neuralsearch.settings.NeuralSearchSettingsAccessor;
 import org.opensearch.neuralsearch.stats.common.StatSnapshot;
@@ -160,16 +157,10 @@
 
         switch (algorithmKey) {
             case DelimiterChunker.ALGORITHM_NAME -> increment(stats, InfoStatName.TEXT_CHUNKING_DELIMITER_PROCESSORS);
-<<<<<<< HEAD
-            case FixedTokenLengthChunker.ALGORITHM_NAME -> increment(stats, InfoStatName.TEXT_CHUNKING_FIXED_LENGTH_PROCESSORS);
-            // If no algorithm is specified, the default is fixed length
-            default -> increment(stats, InfoStatName.TEXT_CHUNKING_FIXED_LENGTH_PROCESSORS);
-=======
             case FixedTokenLengthChunker.ALGORITHM_NAME -> increment(stats, InfoStatName.TEXT_CHUNKING_FIXED_TOKEN_LENGTH_PROCESSORS);
             case FixedCharLengthChunker.ALGORITHM_NAME -> increment(stats, InfoStatName.TEXT_CHUNKING_FIXED_CHAR_LENGTH_PROCESSORS);
             // If no algorithm is specified, the default is fixed length
             default -> increment(stats, InfoStatName.TEXT_CHUNKING_FIXED_TOKEN_LENGTH_PROCESSORS);
->>>>>>> de5632a0
         }
     }
 
