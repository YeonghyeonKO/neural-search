--- conflicted
+++ resolved
@@ -20,14 +20,6 @@
 public enum EventStatName implements StatName {
     TEXT_EMBEDDING_PROCESSOR_EXECUTIONS("text_embedding_executions", "processors.ingest", EventStatType.TIMESTAMPED_EVENT_COUNTER),
     TEXT_CHUNKING_PROCESSOR_EXECUTIONS("text_chunking_executions", "processors.ingest", EventStatType.TIMESTAMPED_EVENT_COUNTER),
-<<<<<<< HEAD
-    TEXT_CHUNKING_FIXED_LENGTH_EXECUTIONS(
-        "text_chunking_fixed_length_executions",
-        "processors.ingest",
-        EventStatType.TIMESTAMPED_EVENT_COUNTER
-    ),
-    TEXT_CHUNKING_DELIMITER_EXECUTIONS("text_chunking_delimiter_executions", "processors.ingest", EventStatType.TIMESTAMPED_EVENT_COUNTER);
-=======
     TEXT_CHUNKING_FIXED_TOKEN_LENGTH_EXECUTIONS(
         "text_chunking_fixed_token_length_executions",
         "processors.ingest",
@@ -44,7 +36,6 @@
         "semantic_highlighting",
         EventStatType.TIMESTAMPED_EVENT_COUNTER
     );
->>>>>>> de5632a0
 
     private final String nameString;
     private final String path;
